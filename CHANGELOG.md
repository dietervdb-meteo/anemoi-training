--- conflicted
+++ resolved
@@ -14,12 +14,9 @@
 
 #### Functionality
 
-<<<<<<< HEAD
- - Long Rollout Plots
-=======
 - Enable the callback for plotting a histogram for variables containing NaNs
 - Enforce same binning for histograms comparing true data to predicted data
->>>>>>> 0436daf2
+- Long Rollout Plots
 
 ## [0.1.0 - Anemoi training - First release](https://github.com/ecmwf/anemoi-training/compare/x.x.x...0.1.0) - 2024-08-16
 
