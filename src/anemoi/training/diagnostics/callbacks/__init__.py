--- conflicted
+++ resolved
@@ -74,21 +74,17 @@
             frequency=config.diagnostics.eval.frequency,
         ),
     ),
-    ("diagnostics.plot.learned_features", plot.GraphTrainableFeaturesPlot),
+    (
+        "diagnostics.plot.learned_features",
+        [
+            plot.GraphNodeTrainableFeaturesPlot,
+            plot.GraphEdgeTrainableFeaturesPlot,
+        ],
+    ),
     (
         ["diagnostics.plot.enabled", "diagnostics.plot.longrollout.enabled"],
         plot.LongRolloutPlots,
     ),
-<<<<<<< HEAD
-    (
-        "diagnostics.plot.learned_features",
-        [
-            plotting.GraphNodeTrainableFeaturesPlot,
-            plotting.GraphEdgeTrainableFeaturesPlot,
-        ],
-    ),
-=======
->>>>>>> 52ea91f7
 ]
 
 
